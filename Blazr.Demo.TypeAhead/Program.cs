--- conflicted
+++ resolved
@@ -10,36 +10,19 @@
 builder.Services.AddRazorPages();
 builder.Services.AddServerSideBlazor();
 builder.Services.AddSingleton<WeatherForecastService>();
-<<<<<<< HEAD
-builder.Services.AddScoped<CountryDataProvider>();
-builder.Services.AddScoped<ICountryDataBroker, CountryDataBroker>();
-builder.Services.AddTransient<CountryPresenter>();
-builder.Services.AddTransient<IndexPresenter>();
+builder.Services.AddScoped<CountryDataBroker>();
+builder.Services.AddTransient<CascadingSelectPresenter>();
+{
+    var services = builder.Services;
 
 
 if (!builder.Services.Any(x => x.ServiceType == typeof(HttpClient)))
-=======
-builder.Services.AddScoped<CountryDataBroker>();
-builder.Services.AddTransient<CascadingSelectPresenter>();
->>>>>>> 121583ce
 {
-    var services = builder.Services;
-
-    // Server Side Blazor doesn't register HttpClient by default
-    // Thanks to Robin Sue - Suchiman https://github.com/Suchiman/BlazorDualMode
-    if (!services.Any(x => x.ServiceType == typeof(HttpClient)))
+    builder.Services.AddScoped<HttpClient>(s =>
     {
-        // Setup HttpClient for server side in a client side compatible fashion
-        services.AddScoped<HttpClient>(s =>
-        {
-            // Creating the URI helper needs to wait until the JS Runtime is initialized, so defer it.
-            var uriHelper = s.GetRequiredService<NavigationManager>();
-            return new HttpClient
-            {
-                BaseAddress = new Uri(uriHelper.BaseUri)
-            };
-        });
-    }
+        var uriHelper = s.GetRequiredService<NavigationManager>();
+        return new HttpClient { BaseAddress = new Uri(uriHelper.BaseUri) };
+    });
 }
 
 var app = builder.Build();
